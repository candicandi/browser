--- conflicted
+++ resolved
@@ -20,7 +20,7 @@
 const Allocator = std.mem.Allocator;
 const json = std.json;
 
-<<<<<<< HEAD
+const dom = @import("dom.zig");
 const Loop = @import("jsruntime").Loop;
 const Client = @import("../server.zig").Client;
 const asUint = @import("../str/parser.zig").asUint;
@@ -37,35 +37,6 @@
 
 pub const TimestampEvent = struct {
     timestamp: f64,
-=======
-const server = @import("../server.zig");
-const Ctx = server.Ctx;
-
-const browser = @import("browser.zig").browser;
-const target = @import("target.zig").target;
-const page = @import("page.zig").page;
-const log = @import("log.zig").log;
-const runtime = @import("runtime.zig").runtime;
-const network = @import("network.zig").network;
-const emulation = @import("emulation.zig").emulation;
-const fetch = @import("fetch.zig").fetch;
-const performance = @import("performance.zig").performance;
-const IncomingMessage = @import("msg.zig").IncomingMessage;
-const Input = @import("msg.zig").Input;
-const inspector = @import("inspector.zig").inspector;
-const dom = @import("dom.zig").dom;
-const cdpdom = @import("dom.zig");
-const css = @import("css.zig").css;
-const security = @import("security.zig").security;
-
-const log_cdp = std.log.scoped(.cdp);
-
-pub const Error = error{
-    UnknonwDomain,
-    UnknownMethod,
-    NoResponse,
-    RequestWithoutID,
->>>>>>> 6ba3e57f
 };
 
 pub const CDP = struct {
@@ -94,6 +65,8 @@
     security_origin: []const u8,
     page_life_cycle_events: bool,
     secure_context_type: []const u8,
+    node_list: dom.NodeList,
+    node_search_list: dom.NodeSearchList,
 
     pub fn init(allocator: Allocator, client: *Client, loop: *Loop) CDP {
         return .{
@@ -111,12 +84,30 @@
             .loader_id = LOADER_ID,
             .message_arena = std.heap.ArenaAllocator.init(allocator),
             .page_life_cycle_events = false, // TODO; Target based value
+            .node_list = dom.NodeList.init(allocator),
+            .node_search_list = dom.NodeSearchList.init(allocator),
         };
     }
 
     pub fn deinit(self: *CDP) void {
+        self.node_list.deinit();
+        for (self.node_search_list.items) |*s| {
+            s.deinit();
+        }
+        self.node_search_list.deinit();
+
         self.browser.deinit();
         self.message_arena.deinit();
+    }
+
+    pub fn reset(self: *CDP) void {
+        self.node_list.reset();
+
+        // deinit all node searches.
+        for (self.node_search_list.items) |*s| {
+            s.deinit();
+        }
+        self.node_search_list.clearAndFree();
     }
 
     pub fn newSession(self: *CDP) !void {
@@ -274,7 +265,6 @@
             return;
         };
 
-<<<<<<< HEAD
         // reserve 10 bytes for websocket header
         buf.appendSliceAssumeCapacity(&.{ 0, 0, 0, 0, 0, 0, 0, 0, 0, 0 });
 
@@ -286,45 +276,6 @@
         std.debug.assert(buf.items.len == message_len);
 
         try self.client.sendJSONRaw(arena, buf);
-=======
-pub const State = struct {
-    executionContextId: u32 = 0,
-    contextID: ?[]const u8 = null,
-    sessionID: SessionID = .CONTEXTSESSIONID0497A05C95417CF4,
-    frameID: []const u8 = FrameID,
-    url: []const u8 = URLBase,
-    securityOrigin: []const u8 = URLBase,
-    secureContextType: []const u8 = "Secure", // TODO: enum
-    loaderID: []const u8 = LoaderID,
-
-    page_life_cycle_events: bool = false, // TODO; Target based value
-
-    // DOM
-    nodelist: cdpdom.NodeList,
-    nodesearchlist: cdpdom.NodeSearchList,
-
-    pub fn init(alloc: std.mem.Allocator) State {
-        return .{
-            .nodelist = cdpdom.NodeList.init(alloc),
-            .nodesearchlist = cdpdom.NodeSearchList.init(alloc),
-        };
-    }
-
-    pub fn deinit(self: *State) void {
-        self.nodelist.deinit();
-
-        // deinit all node searches.
-        for (self.nodesearchlist.items) |*s| s.deinit();
-        self.nodesearchlist.deinit();
-    }
-
-    pub fn reset(self: *State) void {
-        self.nodelist.reset();
-
-        // deinit all node searches.
-        for (self.nodesearchlist.items) |*s| s.deinit();
-        self.nodesearchlist.clearAndFree();
->>>>>>> 6ba3e57f
     }
 };
 
