--- conflicted
+++ resolved
@@ -247,35 +247,25 @@
 
     renderer: FlatRenderer,
 
+    window_clicked_event_node: parser.EventNode,
+
     scope: *Env.Scope,
 
     // current_script is the script currently evaluated by the page.
     // current_script could by fetch module to resolve module's url to fetch.
     current_script: ?*const Script = null,
 
-<<<<<<< HEAD
-    renderer: FlatRenderer,
-
-    window_clicked_event_node: parser.EventNode,
-
-    fn init(session: *Session) Page {
-        const arena = session.browser.page_arena.allocator();
-        return .{
-=======
     fn init(self: *Page, arena: Allocator, session: *Session) !void {
         const browser = session.browser;
         self.* = .{
             .window = .{},
->>>>>>> 27d1f798
             .arena = arena,
             .doc = null,
             .raw_data = null,
             .url = URL.empty,
             .session = session,
             .renderer = FlatRenderer.init(arena),
-<<<<<<< HEAD
-            .window_clicked_event_node = .{ .func = windowClicked },
-=======
+             .window_clicked_event_node = .{ .func = windowClicked },
             .state = .{
                 .arena = arena,
                 .document = null,
@@ -286,7 +276,6 @@
                 .http_client = browser.http_client,
             },
             .scope = try session.executor.startScope(&self.window, &self.state, self, true),
->>>>>>> 27d1f798
         };
 
         // load polyfills
